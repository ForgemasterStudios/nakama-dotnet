// Copyright 2019 The Nakama Authors
//
// Licensed under the Apache License, Version 2.0 (the "License");
// you may not use this file except in compliance with the License.
// You may obtain a copy of the License at
//
// http://www.apache.org/licenses/LICENSE-2.0
//
// Unless required by applicable law or agreed to in writing, software
// distributed under the License is distributed on an "AS IS" BASIS,
// WITHOUT WARRANTIES OR CONDITIONS OF ANY KIND, either express or implied.
// See the License for the specific language governing permissions and
// limitations under the License.

using System;
using System.Collections.Generic;
using System.Linq;
using System.Net.WebSockets;
using System.Threading;
using System.Threading.Tasks;

namespace Nakama
{
    /// <summary>
    /// A socket which implements the Nakama realtime API.
    /// </summary>
    public class Socket : ISocket
    {
        private static int _cid; // callback id.

        /// <summary>
        /// The default timeout for when the socket connects.
        /// </summary>
        public const int DefaultConnectTimeout = 30;

        /// <inheritdoc cref="Closed"/>
        public event Action Closed;

        /// <inheritdoc cref="Connected"/>
        public event Action Connected;

        /// <inheritdoc cref="ReceivedChannelMessage"/>
        public event Action<IApiChannelMessage> ReceivedChannelMessage;

        /// <inheritdoc cref="ReceivedChannelPresence"/>
        public event Action<IChannelPresenceEvent> ReceivedChannelPresence;

        /// <inheritdoc cref="ReceivedError"/>
        public event Action<Exception> ReceivedError;

        /// <inheritdoc cref="ReceivedMatchmakerMatched"/>
        public event Action<IMatchmakerMatched> ReceivedMatchmakerMatched;

        /// <inheritdoc cref="ReceivedMatchState"/>
        public event Action<IMatchState> ReceivedMatchState;

        /// <inheritdoc cref="ReceivedMatchPresence"/>
        public event Action<IMatchPresenceEvent> ReceivedMatchPresence;

        /// <inheritdoc cref="ReceivedNotification"/>
        public event Action<IApiNotification> ReceivedNotification;

        /// <inheritdoc cref="ReceivedStatusPresence"/>
        public event Action<IStatusPresenceEvent> ReceivedStatusPresence;

        /// <inheritdoc cref="ReceivedStreamPresence"/>
        public event Action<IStreamPresenceEvent> ReceivedStreamPresence;

        /// <inheritdoc cref="ReceivedStreamState"/>
        public event Action<IStreamState> ReceivedStreamState;

        /// <inheritdoc cref="IsConnected"/>
        public bool IsConnected => _adapter.IsConnected;

        /// <inheritdoc cref="IsConnecting"/>
        public bool IsConnecting => _adapter.IsConnecting;

        /// <summary>
        /// The logger to use with the socket.
        /// </summary>
        public ILogger Logger { get; set; }

        private readonly ISocketAdapter _adapter;
        private readonly IJsonSerializer _jsonSerializer;
        private readonly Uri _baseUri;
        private readonly Dictionary<string, TaskCompletionSource<WebSocketMessageEnvelope>> _responses;

        private Object _lockObj = new Object();

        /// <summary>
        /// A new socket with default options.
        /// </summary>
        public Socket() : this(Client.DefaultScheme, Client.DefaultHost, Client.DefaultPort, new WebSocketAdapter(), new TinyJson.TinyJsonSerializer())
        {
        }

        /// <summary>
        /// A new socket with an adapter.
        /// </summary>
        /// <param name="adapter">The adapter for use with the socket.</param>
        public Socket(ISocketAdapter adapter) : this(Client.DefaultScheme, Client.DefaultHost, Client.DefaultPort,
            adapter, new TinyJson.TinyJsonSerializer())
        {
        }

        /// <summary>
        /// A new socket with server connection and adapter options.
        /// </summary>
        /// <param name="scheme">The protocol scheme. Must be "ws" or "wss".</param>
        /// <param name="host">The host address of the server.</param>
        /// <param name="port">The port number of the server.</param>
        /// <param name="adapter">The adapter for use with the socket.</param>
        /// <param name="jsonSerializer">The JSON adapter to use when encoding and decoding JSON.</param>
        public Socket(string scheme, string host, int port, ISocketAdapter adapter, IJsonSerializer jsonSerializer)
        {
            Logger = NullLogger.Instance;
            _adapter = adapter;
            _jsonSerializer = jsonSerializer;
            _baseUri = new UriBuilder(scheme, host, port).Uri;
            _responses = new Dictionary<string, TaskCompletionSource<WebSocketMessageEnvelope>>();

            _adapter.Connected += () => Connected?.Invoke();
            _adapter.Closed += () =>
            {
                lock (_lockObj)
                {
                    foreach (var response in _responses)
                    {
                        response.Value.TrySetCanceled();
                    }

                    _responses.Clear();
                }

                Closed?.Invoke();
            };
            _adapter.ReceivedError += e =>
            {
                if (!_adapter.IsConnected)
                {
                    lock (_lockObj)
                    {

                        foreach (var response in _responses)
                        {
                            response.Value.TrySetCanceled();
                        }

                        _responses.Clear();
                    }
                }

                ReceivedError?.Invoke(e);
            };

            _adapter.Received += ReceivedMessage;
        }

        /// <inheritdoc cref="AddMatchmakerAsync"/>
        public async Task<IMatchmakerTicket> AddMatchmakerAsync(string query = "*", int minCount = 2, int maxCount = 8,
            Dictionary<string, string> stringProperties = null, Dictionary<string, double> numericProperties = null)
        {
            var envelope = new WebSocketMessageEnvelope
            {
                Cid = $"{_cid++}",
                MatchmakerAdd = new MatchmakerAddMessage
                {
                    Query = query,
                    MinCount = minCount,
                    MaxCount = maxCount,
                    StringProperties = stringProperties,
                    NumericProperties = numericProperties
                }
            };
            var response = await SendAsync(envelope);
            return response.MatchmakerTicket;
        }

        /// <inheritdoc cref="CloseAsync"/>
        public Task CloseAsync()
        {
            _adapter.Close();
            return Task.CompletedTask;
        }

        /// <inheritdoc cref="ConnectAsync"/>
        public Task ConnectAsync(ISession session, bool appearOnline = false,
            int connectTimeoutSec = DefaultConnectTimeout)
        {
            var tcs = new TaskCompletionSource<bool>();
            Action callback = () => tcs.TrySetResult(true);
            Action<Exception> errback = e => tcs.TrySetException(e);
            _adapter.Connected += callback;
            _adapter.ReceivedError += errback;
            var uri = new UriBuilder(_baseUri)
            {
                Path = "/ws",
                Query = $"lang=en&status={appearOnline}&token={session.AuthToken}"
            }.Uri;
            tcs.Task.ContinueWith(_ =>
            {
                // NOTE Not fired in Unity WebGL builds.
                _adapter.Connected -= callback;
                _adapter.ReceivedError -= errback;
            });
            _adapter.Connect(uri, connectTimeoutSec);
            return tcs.Task;
        }

        /// <inheritdoc cref="CreateMatchAsync"/>
        public async Task<IMatch> CreateMatchAsync()
        {
            var envelope = new WebSocketMessageEnvelope
            {
                Cid = $"{_cid++}",
                MatchCreate = new MatchCreateMessage()
            };
            var response = await SendAsync(envelope);
            return response.Match;
        }

        /// <summary>
        /// Dispose will destroy the active socket and clean up all associated resources.
        /// </summary>
        /// <remarks>
        /// NOTE: This method will block to close the socket if it is open when called. Use <c>CloseAsync</c> instead
        /// wherever possible.
        /// </remarks>
        public void Dispose()
        {
            _adapter.Dispose();
        }

        /// <inheritdoc cref="FollowUsersAsync(System.Collections.Generic.IEnumerable{Nakama.IApiUser})"/>
        public Task<IStatus> FollowUsersAsync(IEnumerable<IApiUser> users) =>
            FollowUsersAsync(users.Select(user => user.Id));

        /// <inheritdoc cref="FollowUsersAsync(System.Collections.Generic.IEnumerable{string},System.Collections.Generic.IEnumerable{string})"/>
        public async Task<IStatus> FollowUsersAsync(IEnumerable<string> userIDs, IEnumerable<string> usernames = null)
        {
            var envelope = new WebSocketMessageEnvelope
            {
                Cid = $"{_cid++}",
                StatusFollow = new StatusFollowMessage
                {
                    UserIds = new List<string>(userIDs),
                    Usernames = usernames != null ? new List<string>(usernames) : new List<string>()
                }
            };
            var response = await SendAsync(envelope);
            return response.Status;
        }

        /// <inheritdoc cref="JoinChatAsync"/>
        public async Task<IChannel> JoinChatAsync(string target, ChannelType type, bool persistence = false,
            bool hidden = false)
        {
            var envelope = new WebSocketMessageEnvelope
            {
                Cid = $"{_cid++}",
                ChannelJoin = new ChannelJoinMessage
                {
                    Hidden = hidden,
                    Persistence = persistence,
                    Target = target,
                    Type = (int) type
                }
            };
            var response = await SendAsync(envelope);
            return response.Channel;
        }

        /// <inheritdoc cref="JoinMatchAsync(Nakama.IMatchmakerMatched)"/>
        public async Task<IMatch> JoinMatchAsync(IMatchmakerMatched matched)
        {
            var message = new MatchJoinMessage();
            if (matched.Token != null)
            {
                message.Token = matched.Token;
            }
            else
            {
                message.MatchId = matched.MatchId;
            }

            var envelope = new WebSocketMessageEnvelope
            {
                Cid = $"{_cid++}",
                MatchJoin = message
            };
            var response = await SendAsync(envelope);
            return response.Match;
        }

        /// <inheritdoc cref="JoinMatchAsync(string,IDictionary{string, string})"/>
        public async Task<IMatch> JoinMatchAsync(string matchId, IDictionary<string, string> metadata = null)
        {
            var envelope = new WebSocketMessageEnvelope
            {
                Cid = $"{_cid++}",
                MatchJoin = new MatchJoinMessage
                {
                    MatchId = matchId,
                    Metadata = metadata
                }
            };
            var response = await SendAsync(envelope);
            return response.Match;
        }

        /// <inheritdoc cref="LeaveChatAsync(Nakama.IChannel)"/>
        public Task LeaveChatAsync(IChannel channel) => LeaveChatAsync(channel.Id);

        /// <inheritdoc cref="LeaveChatAsync(string)"/>
        public Task LeaveChatAsync(string channelId)
        {
            var envelope = new WebSocketMessageEnvelope
            {
                Cid = $"{_cid++}",
                ChannelLeave = new ChannelLeaveMessage
                {
                    ChannelId = channelId
                }
            };
            return SendAsync(envelope);
        }

        /// <inheritdoc cref="LeaveMatchAsync(Nakama.IMatch)"/>
        public Task LeaveMatchAsync(IMatch match) => LeaveMatchAsync(match.Id);

        /// <inheritdoc cref="LeaveMatchAsync(string)"/>
        public Task LeaveMatchAsync(string matchId)
        {
            var envelope = new WebSocketMessageEnvelope
            {
                Cid = $"{_cid++}",
                MatchLeave = new MatchLeaveMessage
                {
                    MatchId = matchId
                }
            };
            return SendAsync(envelope);
        }

        /// <inheritdoc cref="RemoveChatMessageAsync(Nakama.IChannel,string)"/>
        public Task<IChannelMessageAck> RemoveChatMessageAsync(IChannel channel, string messageId) =>
            RemoveChatMessageAsync(channel.Id, messageId);

        /// <inheritdoc cref="RemoveChatMessageAsync(string,string)"/>
        public async Task<IChannelMessageAck> RemoveChatMessageAsync(string channelId, string messageId)
        {
            var envelope = new WebSocketMessageEnvelope
            {
                Cid = $"{_cid++}",
                ChannelMessageRemove = new ChannelRemoveMessage
                {
                    ChannelId = channelId,
                    MessageId = messageId
                }
            };
            var response = await SendAsync(envelope);
            return response.ChannelMessageAck;
        }

        /// <inheritdoc cref="RemoveMatchmakerAsync(Nakama.IMatchmakerTicket)"/>
        public Task RemoveMatchmakerAsync(IMatchmakerTicket ticket) => RemoveMatchmakerAsync(ticket.Ticket);

        /// <inheritdoc cref="RemoveMatchmakerAsync(string)"/>
        public Task RemoveMatchmakerAsync(string ticket)
        {
            var envelope = new WebSocketMessageEnvelope
            {
                Cid = $"{_cid++}",
                MatchmakerRemove = new MatchmakerRemoveMessage
                {
                    Ticket = ticket
                }
            };
            return SendAsync(envelope);
        }

        /// <inheritdoc cref="RpcAsync(string,string)"/>
        public async Task<IApiRpc> RpcAsync(string funcId, string payload = null)
        {
            var envelope = new WebSocketMessageEnvelope
            {
                Cid = $"{_cid++}",
                Rpc = new ApiRpc
                {
                    Id = funcId,
                    Payload = payload
                }
            };
            var response = await SendAsync(envelope);
            return response.Rpc;
        }

        /// <inheritdoc cref="RpcAsync(string,ArraySegment{byte})"/>
        public async Task<IApiRpc> RpcAsync(string funcId, ArraySegment<byte> payload)
        {
            var envelope = new WebSocketMessageEnvelope
            {
                Cid = $"{_cid++}",
                Rpc = new ApiRpc
                {
                    Id = funcId,
                    Payload = Convert.ToBase64String(payload.Array, payload.Offset, payload.Count)
                }
            };
            var response = await SendAsync(envelope);
            return response.Rpc;
        }

        /// <inheritdoc cref="SendMatchStateAsync(string,long,string,System.Collections.Generic.IEnumerable{Nakama.IUserPresence})"/>
        public Task SendMatchStateAsync(string matchId, long opCode, string state,
            IEnumerable<IUserPresence> presences = null) => SendMatchStateAsync(matchId, opCode,
            System.Text.Encoding.UTF8.GetBytes(state), presences);

        /// <inheritdoc cref="SendMatchStateAsync(string,long,byte[],System.Collections.Generic.IEnumerable{Nakama.IUserPresence})"/>
        public Task SendMatchStateAsync(string matchId, long opCode, byte[] state,
            IEnumerable<IUserPresence> presences = null)
        {
            var envelope = new WebSocketMessageEnvelope
            {
                MatchStateSend = new MatchSendMessage
                {
                    MatchId = matchId,
                    OpCode = Convert.ToString(opCode),
                    Presences = BuildPresenceList(presences),
                    State = Convert.ToBase64String(state)
                }
            };
            SendAsync(envelope);
            return Task.CompletedTask;
        }

        /// <inheritdoc cref="SendMatchStateAsync(string,long,ArraySegment{byte},System.Collections.Generic.IEnumerable{Nakama.IUserPresence})"/>
        public Task SendMatchStateAsync(string matchId, long opCode, ArraySegment<byte> state, IEnumerable<IUserPresence> presences = null)
        {
            var envelope = new WebSocketMessageEnvelope
            {
                MatchStateSend = new MatchSendMessage
                {
                    MatchId = matchId,
                    OpCode = Convert.ToString(opCode),
                    Presences = BuildPresenceList(presences),
                    State = Convert.ToBase64String(state.Array, state.Offset, state.Count)
                }
            };
            SendAsync(envelope);
            return Task.CompletedTask;
        }

        public override string ToString()
        {
            return
                $"Socket(_baseUri='{_baseUri}', _cid={_cid}, IsConnected={IsConnected}, IsConnecting={IsConnecting})";
        }

        /// <inheritdoc cref="UnfollowUsersAsync(System.Collections.Generic.IEnumerable{Nakama.IApiUser})"/>
        public Task UnfollowUsersAsync(IEnumerable<IApiUser> users) =>
            UnfollowUsersAsync(users.Select(user => user.Id));

        /// <inheritdoc cref="UnfollowUsersAsync(System.Collections.Generic.IEnumerable{string})"/>
        public Task UnfollowUsersAsync(IEnumerable<string> userIDs)
        {
            var envelope = new WebSocketMessageEnvelope
            {
                Cid = $"{_cid++}",
                StatusUnfollow = new StatusUnfollowMessage
                {
                    UserIds = new List<string>(userIDs)
                }
            };
            return SendAsync(envelope);
        }

        /// <inheritdoc cref="UpdateChatMessageAsync(Nakama.IChannel,string,string)"/>
        public Task<IChannelMessageAck> UpdateChatMessageAsync(IChannel channel, string messageId, string content) =>
            UpdateChatMessageAsync(channel.Id, messageId, content);

        /// <inheritdoc cref="UpdateChatMessageAsync(string,string,string)"/>
        public async Task<IChannelMessageAck> UpdateChatMessageAsync(string channelId, string messageId, string content)
        {
            var envelope = new WebSocketMessageEnvelope
            {
                Cid = $"{_cid++}",
                ChannelMessageUpdate = new ChannelUpdateMessage
                {
                    ChannelId = channelId,
                    MessageId = messageId,
                    Content = content
                }
            };
            var response = await SendAsync(envelope);
            return response.ChannelMessageAck;
        }

        /// <inheritdoc cref="UpdateStatusAsync"/>
        public Task UpdateStatusAsync(string status)
        {
            var envelope = new WebSocketMessageEnvelope
            {
                Cid = $"{_cid++}",
                StatusUpdate = new StatusUpdateMessage
                {
                    Status = status
                }
            };
            return SendAsync(envelope);
        }

        /// <inheritdoc cref="WriteChatMessageAsync(Nakama.IChannel,string)"/>
        public Task<IChannelMessageAck> WriteChatMessageAsync(IChannel channel, string content) =>
            WriteChatMessageAsync(channel.Id, content);

        /// <inheritdoc cref="WriteChatMessageAsync(string,string)"/>
        public async Task<IChannelMessageAck> WriteChatMessageAsync(string channelId, string content)
        {
            var envelope = new WebSocketMessageEnvelope
            {
                Cid = $"{_cid++}",
                ChannelMessageSend = new ChannelSendMessage
                {
                    ChannelId = channelId,
                    Content = content
                }
            };
            var response = await SendAsync(envelope);
            return response.ChannelMessageAck;
        }

        /// <summary>
        /// Build a socket from a client object.
        /// </summary>
        /// <param name="client">A client object.</param>
        /// <returns>A new socket with the connection settings from the client.</returns>
        public static ISocket From(IClient client) => From(client, new WebSocketAdapter());

        /// <summary>
        /// Build a socket from a client object and socket adapter.
        /// </summary>
        /// <param name="client">A client object.</param>
        /// <param name="adapter">The socket adapter to use with the connection.</param>
        /// <returns>A new socket with connection settings from the client.</returns>
        public static ISocket From(IClient client, ISocketAdapter adapter)
        {
            return From(client, adapter, new TinyJson.TinyJsonSerializer());
        }

        /// <summary>
        /// Build a socket from a client object and socket adapter.
        /// </summary>
        /// <param name="client">A client object.</param>
        /// <param name="adapter">The socket adapter to use with the connection.</param>
        /// <param name="jsonSerializer">The JSON adapter to use when encoding and decoding JSON.</param>
        /// <returns>A new socket with connection settings from the client.</returns>
        public static ISocket From(IClient client, ISocketAdapter adapter, IJsonSerializer jsonSerializer)
        {
            var scheme = client.Scheme.ToLower().Equals("http") ? "ws" : "wss";
            // TODO improve how logger is passed into socket object.
            return new Socket(scheme, client.Host, client.Port, adapter, jsonSerializer) {Logger = (client as Client)?.Logger};
        }

        private void ReceivedMessage(ArraySegment<byte> buffer)
        {
            var contents = System.Text.Encoding.UTF8.GetString(buffer.Array, buffer.Offset, buffer.Count);
<<<<<<< HEAD
            var envelope = _jsonSerializer.FromJson<WebSocketMessageEnvelope>(contents);
=======

            var envelope = contents.FromJson<WebSocketMessageEnvelope>();
>>>>>>> 5d022860
            try
            {
                if (!string.IsNullOrEmpty(envelope.Cid))
                {
                    lock (_lockObj)
                    {
                        // Handle message response.
                        if (_responses.ContainsKey(envelope.Cid))
                        {
                            TaskCompletionSource<WebSocketMessageEnvelope> completer = _responses[envelope.Cid];
                            _responses.Remove(envelope.Cid);

                            if (envelope.Error != null)
                            {
                                completer.SetException(new WebSocketException(WebSocketError.InvalidState, envelope.Error.Message));
                            }
                            else
                            {
                                completer.SetResult(envelope);
                            }
                        }
                        else
                        {
                            Logger?.ErrorFormat("No completer for message cid: {0}", envelope.Cid);
                        }
                    }
                }
                else if (envelope.Error != null)
                {
                    ReceivedError?.Invoke(new WebSocketException(WebSocketError.InvalidState, envelope.Error.Message));
                }
                else if (envelope.ChannelMessage != null)
                {
                    ReceivedChannelMessage?.Invoke(envelope.ChannelMessage);
                }
                else if (envelope.ChannelPresenceEvent != null)
                {
                    ReceivedChannelPresence?.Invoke(envelope.ChannelPresenceEvent);
                }
                else if (envelope.MatchmakerMatched != null)
                {
                    ReceivedMatchmakerMatched?.Invoke(envelope.MatchmakerMatched);
                }
                else if (envelope.MatchPresenceEvent != null)
                {
                    ReceivedMatchPresence?.Invoke(envelope.MatchPresenceEvent);
                }
                else if (envelope.MatchState != null)
                {
                    ReceivedMatchState?.Invoke(envelope.MatchState);
                }
                else if (envelope.NotificationList != null)
                {
                    foreach (var notification in envelope.NotificationList.Notifications)
                    {
                        ReceivedNotification?.Invoke(notification);
                    }
                }
                else if (envelope.StatusPresenceEvent != null)
                {
                    ReceivedStatusPresence?.Invoke(envelope.StatusPresenceEvent);
                }
                else if (envelope.StreamPresenceEvent != null)
                {
                    ReceivedStreamPresence?.Invoke(envelope.StreamPresenceEvent);
                }
                else if (envelope.StreamState != null)
                {
                    ReceivedStreamState?.Invoke(envelope.StreamState);
                }
                else
                {
                    Logger?.ErrorFormat("Received unrecognised message: '{0}'", contents);
                }
            }
            catch (Exception e)
            {
                ReceivedError?.Invoke(e);
            }
        }

        private Task<WebSocketMessageEnvelope> SendAsync(WebSocketMessageEnvelope envelope)
        {
            var json = _jsonSerializer.ToJson(envelope);
            var buffer = System.Text.Encoding.UTF8.GetBytes(json);
            if (string.IsNullOrEmpty(envelope.Cid))
            {
                _adapter.Send(new ArraySegment<byte>(buffer), CancellationToken.None);
                return null; // No response required.
            }
            var completer = new TaskCompletionSource<WebSocketMessageEnvelope>();

            lock (_lockObj)
            {
                _responses[envelope.Cid] = completer;
            }

            _adapter.Send(new ArraySegment<byte>(buffer), CancellationToken.None);
            return completer.Task;
        }

        private static List<UserPresence> BuildPresenceList(IEnumerable<IUserPresence> presences)
        {
            if (presences == null)
            {
                return (List<UserPresence>) UserPresence.NoPresences;
            }

            var presenceList = presences as List<UserPresence>;
            if (presenceList != null)
            {
                return presenceList;
            }

            presenceList = new List<UserPresence>();
            foreach (var userPresence in presences)
            {
                var concretePresence = (UserPresence) userPresence;
                presenceList.Add(concretePresence);
            }

            return presenceList;
        }
    }
}<|MERGE_RESOLUTION|>--- conflicted
+++ resolved
@@ -565,12 +565,7 @@
         private void ReceivedMessage(ArraySegment<byte> buffer)
         {
             var contents = System.Text.Encoding.UTF8.GetString(buffer.Array, buffer.Offset, buffer.Count);
-<<<<<<< HEAD
             var envelope = _jsonSerializer.FromJson<WebSocketMessageEnvelope>(contents);
-=======
-
-            var envelope = contents.FromJson<WebSocketMessageEnvelope>();
->>>>>>> 5d022860
             try
             {
                 if (!string.IsNullOrEmpty(envelope.Cid))
